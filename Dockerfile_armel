--- conflicted
+++ resolved
@@ -37,20 +37,13 @@
 ENV FTL_CMD no-daemon
 ENV DNSMASQ_USER root
 
-<<<<<<< HEAD
 ENV VERSION release-v5.0
 ENV PATH /opt/pihole:${PATH}
 
 LABEL image="pihole/pihole:release-v5.0_armel"
-=======
-ENV VERSION v4.4
-ENV PATH /opt/pihole:${PATH}
-
-LABEL image="pihole/pihole:v4.4_armel"
->>>>>>> ce10b7b6
 LABEL maintainer="adam@diginc.us"
 LABEL url="https://www.github.com/pi-hole/docker-pi-hole"
 
-HEALTHCHECK CMD dig @127.0.0.1 pi.hole || exit 1
+HEALTHCHECK CMD dig +norecurse +retry=0 @127.0.0.1 pi.hole || exit 1
 
 SHELL ["/bin/bash", "-c"]