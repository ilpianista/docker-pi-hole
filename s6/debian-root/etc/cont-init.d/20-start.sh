#!/usr/bin/with-contenv bash
<<<<<<< HEAD
bashCmd='bash'
if [ "${PH_VERBOSE:-0}" -gt 0 ] ; then 
    set -x ;
    bashCmd='bash -x'
fi
=======
set -e
>>>>>>> af616f6a

# Early DNS Startup for the gravity list process to use
dnsmasq -7 /etc/dnsmasq.d

$bashCmd /start.sh
$bashCmd gravity.sh

# Done with DNS, let s6 services start up properly configured dns now
killall -9 dnsmasq<|MERGE_RESOLUTION|>--- conflicted
+++ resolved
@@ -1,13 +1,12 @@
 #!/usr/bin/with-contenv bash
-<<<<<<< HEAD
-bashCmd='bash'
+set -e
+
+bashCmd='bash -e'
 if [ "${PH_VERBOSE:-0}" -gt 0 ] ; then 
     set -x ;
-    bashCmd='bash -x'
+    bashCmd='bash -ex'
 fi
-=======
-set -e
->>>>>>> af616f6a
+
 
 # Early DNS Startup for the gravity list process to use
 dnsmasq -7 /etc/dnsmasq.d
