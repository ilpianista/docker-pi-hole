--- conflicted
+++ resolved
@@ -33,18 +33,6 @@
 }
 
 setup_php_env_debian() {
-<<<<<<< HEAD
-    sed -i "/bin-environment/ a\\\t\t\t\"ServerIP\" => \"${ServerIP}\"," "$PHP_ENV_CONFIG"
-    sed -i "/bin-environment/ a\\\t\t\t\"PHP_ERROR_LOG\" => \"${PHP_ERROR_LOG}\"," "$PHP_ENV_CONFIG"
-
-    if [ -z "$VIRTUAL_HOST" ] ; then
-      VIRTUAL_HOST="$ServerIP"
-    fi;
-    sed -i "/bin-environment/ a\\\t\t\t\"VIRTUAL_HOST\" => \"${VIRTUAL_HOST}\"," "$PHP_ENV_CONFIG"
-
-    echo "Added ENV to php:"
-    grep -E '(VIRTUAL_HOST|ServerIP)' "$PHP_ENV_CONFIG"
-=======
     if [ -z "$VIRTUAL_HOST" ] ; then
       VIRTUAL_HOST="$ServerIP"
     fi;
@@ -62,7 +50,6 @@
 
     echo "Added ENV to php:"
     grep -E '(VIRTUAL_HOST|ServerIP|PHP_ERROR_LOG)' $PHP_ENV_CONFIG
->>>>>>> 746f0be2
 }
 
 setup_php_env_alpine() {
@@ -124,9 +111,5 @@
 }
 
 test_framework_stubbing() {
-<<<<<<< HEAD
     if [ -n "$PYTEST" ] ; then sed -i 's/^gravity_spinup/#donotcurl/g' "$(which gravity.sh)"; fi;
-=======
-    if [ -n "$PYTEST" ] ; then sed -i 's/^gravity_spinup$/#donotcurl/g' `which gravity.sh`; fi;
->>>>>>> 746f0be2
 }