# Docker Pi-hole

<p align="center">
<a href="https://pi-hole.net"><img src="https://pi-hole.github.io/graphics/Vortex/Vortex_with_text.png" width="150" height="255" alt="Pi-hole"></a><br/>
</p>
<!-- Delete above HTML and insert markdown for dockerhub : ![Pi-hole](https://pi-hole.github.io/graphics/Vortex/Vortex_with_text.png) -->

## Docker Pi-Hole v4.1.1+ IMPORTANT upgrade notes

Starting with the v4.1.1 release your Pi-hole container may encounter issues starting the DNS service unless ran with the following settings:

- `--cap-add=NET_ADMIN` This previously optional argument is now required or strongly encouraged
    - Starting in a future version FTLDNS is going to check this setting automatically
- `--dns=127.0.0.1 --dns=1.1.1.1` The second server can be any DNS IP of your choosing, but the **first dns must be 127.0.0.1**
    - A WARNING stating "Misconfigured DNS in /etc/resolv.conf" may show in docker logs without this.

These are the raw [docker run cli](https://docs.docker.com/engine/reference/commandline/cli/) versions of the commands.  We provide no official support for docker GUIs but the community forums may be able to help if you do not see a place for these settings.  Remember, always consult your manual too!

## Overview

#### Renamed from `diginc/pi-hole` to `pihole/pihole`

A [Docker](https://www.docker.com/what-docker) project to make a lightweight x86 and ARM container with [Pi-hole](https://pi-hole.net) functionality.

1) Install docker for your [x86-64 system](https://www.docker.com/community-edition) or [ARMv7 system](https://www.raspberrypi.org/blog/docker-comes-to-raspberry-pi/) using those links.
2) Use the below `docker run` command, customize if desired.
3) Enjoy!

[![Build Status](https://api.travis-ci.org/pi-hole/docker-pi-hole.svg?branch=master)](https://travis-ci.org/pi-hole/docker-pi-hole) [![Docker Stars](https://img.shields.io/docker/stars/pihole/pihole.svg?maxAge=604800)](https://store.docker.com/community/images/pihole/pihole) [![Docker Pulls](https://img.shields.io/docker/pulls/pihole/pihole.svg?maxAge=604800)](https://store.docker.com/community/images/pihole/pihole)

## Running Pi-hole Docker

<<<<<<< HEAD
This container uses 2 popular ports, port 53 and port 80, so **may conflict with existing applications ports**.  If you have no other services or docker containers using port 53/80 (if you do, keep reading below for a reverse proxy example), the minimum arguments required to run this container are in the script [docker_run.sh](https://github.com/pi-hole/docker-pi-hole/blob/master/docker_run.sh)

If you're using a RHEL based distrubution with an SELinux Enforcing policy add `:z` to line with volumes like so:
=======
This container uses 2 popular ports, port 53 and port 80, so **may conflict with existing applications ports**.  If you have no other services or docker containers using port 53/80 (if you do, keep reading below for a reverse proxy example), the minimum arguments required to run this container are in the script [docker_run.sh](https://github.com/pi-hole/docker-pi-hole/blob/master/docker_run.sh) or summarized here:

```bash
#!/bin/bash
# Lookups may not work for VPN / tun0
IP_LOOKUP="$(ip route get 8.8.8.8 | awk '{for(i=1;i<=NF;i++) if ($i=="src") print $(i+1)}')"
IPv6_LOOKUP="$(ip -6 route get 2001:4860:4860::8888 | awk '{for(i=1;i<=NF;i++) if ($i=="src") print $(i+1)}')"

# Just hard code these to your docker server's LAN IP if lookups aren't working
IP="${IP:-$IP_LOOKUP}"  # use $IP, if set, otherwise IP_LOOKUP
IPv6="${IPv6:-$IPv6_LOOKUP}"  # use $IPv6, if set, otherwise IP_LOOKUP

# Default of directory you run this from, update to where ever.
DOCKER_CONFIGS="$(pwd)"

echo "### Make sure your IPs are correct, hard code ServerIP ENV VARs if necessary\nIP: ${IP}\nIPv6: ${IPv6}"

# Default ports + daemonized docker container
docker run -d \
    --name pihole \
    -p 53:53/tcp -p 53:53/udp \
    -p 80:80 \
    -p 443:443 \
    --cap-add=NET_ADMIN \
    -v "${DOCKER_CONFIGS}/pihole/:/etc/pihole/" \
    -v "${DOCKER_CONFIGS}/dnsmasq.d/:/etc/dnsmasq.d/" \
    -e ServerIP="${IP}" \
    -e ServerIPv6="${IPv6}" \
    --restart=unless-stopped \
    --dns=127.0.0.1 --dns=1.1.1.1 \
    pihole/pihole:latest

echo -n "Your password for https://${IP}/admin/ is "
docker logs pihole 2> /dev/null | grep 'password:'
```
>>>>>>> 1c34c2a1

``` -v "${DOCKER_CONFIGS}/pihole/:/etc/pihole/:z" \
    -v "${DOCKER_CONFIGS}/dnsmasq.d/:/etc/dnsmasq.d/:z" \
```

**This is just an example and might need changing.**  Volumes are stored in the directory `$DOCKER_CONFIGS` and are recommended for persisting data across docker re-creations for updating images.  The IP lookup variables may not work for everyone, please review their values and hard code IP and IPv6 if necessary.

Port 443 is to provide a sinkhole for ads that use SSL.  If only port 80 is used, then blocked HTTPS queries will fail to connect to port 443 and may cause long loading times.  Rejecting 443 on your firewall can also serve this same purpose.  Ubuntu firewall example: `sudo ufw reject https`

**Automatic Ad List Updates** - since the 3.0+ release, `cron` is baked into the container and will grab the newest versions of your lists and flush your logs.  **Set your TZ** environment variable to make sure the midnight log rotation syncs up with your timezone's midnight.

## Environment Variables

There are other environment variables if you want to customize various things inside the docker container:

| Docker Environment Var. | Description |
| ----------------------- | ----------- |
| `-e ServerIP=<Host's IP>`<br/> **Required** | Set to your server's external IP to block ads fully
| `-e ServerIPv6=<Host's IPv6>`<br/> *Required if using IPv6* | **If you have a v6 network** set to your server's external IPv6 to block IPv6 ads fully
| `-e TZ=<Timezone>`<br/> **Recommended** *Default: UTC* | Set your [timezone](https://en.wikipedia.org/wiki/List_of_tz_database_time_zones) to make sure logs rotate at local midnight instead of at UTC midnight.
| `-e WEBPASSWORD=<Admin password>`<br/> **Recommended** *Default: random* | http://pi.hole/admin password. Run `docker logs pihole \| grep random` to find your random pass.
| `-e DNS1=<IP>`<br/> *Optional* *Default: 8.8.8.8* | Primary upstream DNS provider, default is google DNS
| `-e DNS2=<IP>`<br/> *Optional* *Default: 8.8.4.4* | Secondary upstream DNS provider, default is google DNS, `no` if only one DNS should used
| `-e VIRTUAL_HOST=<Custom Hostname>`<br/> *Optional* *Default: $ServerIP*   | What your web server 'virtual host' is, accessing admin through this Hostname/IP allows you to make changes to the whitelist / blacklists in addition to the default 'http://pi.hole/admin/' address
| `-e IPv6=<True\|False>`<br/> *Optional* *Default: True* | For unraid compatibility, strips out all the IPv6 configuration from DNS/Web services when false.
| `-e INTERFACE=<NIC>`<br/> *Advanced/Optional* | The default works fine with our basic example docker run commands.  If you're trying to use DHCP with `--net host` mode then you may have to customize this or DNSMASQ_LISTENING.
| `-e DNSMASQ_LISTENING=<local\|all\|NIC>`<br/> *Advanced/Optional* | `local` listens on all local subnets, `all` permits listening on internet origin subnets in addition to local.
| `-e WEB_PORT=<PORT>`<br/> *Advanced/Optional* | **This will break the 'webpage blocked' functionality of Pi-hole** however it may help advanced setups like those running synology or `--net=host` docker argument.  This guide explains how to restore webpage blocked functionality using a linux router DNAT rule: [Alternative Synology installation method](https://discourse.pi-hole.net/t/alternative-synology-installation-method/5454?u=diginc)

Here is a rundown of the other arguments passed into the example `docker run`:

| Docker Arguments | Description |
| ---------------- | ----------- |
| `-p 80:80`<br/>`-p 53:53/tcp -p 53:53/udp`<br/> **Recommended** | Ports to expose, the bare minimum ports required for Pi-holes HTTP and DNS services
| `--restart=unless-stopped`<br/> **Recommended** | Automatically (re)start your Pi-hole on boot or in the event of a crash
| `-v /dir/for/pihole:/etc/pihole`<br/> **Recommended** | Volumes for your Pi-hole configs help persist changes across docker image updates
| `-v /dir/for/dnsmasq.d:/etc/dnsmasq.d`<br/> **Recommended** | Volumes for your dnsmasq configs help persist changes across docker image updates
| `--net=host`<br/> *Optional* | Alternative to `-p <port>:<port>` arguments (Cannot be used at same time as -p) if you don't run any other web application. DHCP runs best with --net=host, otherwise your router must support dhcp-relay settings.
| `--cap-add=NET_ADMIN`<br/> *Required* | FTLDNS will fail to start without this setting
| `--dns=127.0.0.1`<br/> *Recommended* | Sets your container's resolve settings to localhost so it can resolve DHCP hostnames from Pi-hole's DNSMasq <!-- also fixes common resolution errors on container restart -->
| `--dns=1.1.1.1`<br/> *Optional* | Sets a backup server of your choosing in case DNSMasq has problems starting
| `--env-file .env` <br/> *Optional* | File to store environment variables for docker. Here for convenience
If you're a fan of [docker-compose](https://docs.docker.com/compose/install/) I have [example docker-compose.yml files](https://github.com/pi-hole/docker-pi-hole/blob/master/doco-example.yml) in github which I think are a nicer way to represent such long run commands.

## Tips and Tricks

* A good way to test things are working right is by loading this page: [http://pi.hole/admin/](http://pi.hole/admin/)
* [How do I set or reset the Web interface Password?](https://discourse.pi-hole.net/t/how-do-i-set-or-reset-the-web-interface-password/1328)
  * `docker exec -it pihole_container_name pihole -a -p` - then enter your password into the prompt
* Port conflicts?  Stop your server's existing DNS / Web services.
  * Ubuntu users especially may need to shut off dns on your docker server so it can run in the container on port 53
    * 17.04 and later should disable dnsmasq.
    * 17.10 should disable systemd-resolved service.  See this page: [How to disable systemd-resolved in Ubuntu](https://askubuntu.com/questions/907246/how-to-disable-systemd-resolved-in-ubuntu)
  * Don't forget to stop your services from auto-starting again after you reboot
* Port 80 is highly recommended because if you have another site/service using port 80 by default then the ads may not transform into blank ads correctly.  To make sure docker-pi-hole plays nicely with an existing webserver you run you'll probably need a reverse proxy webserver config if you don't have one already.  Pi-hole must be the default web app on the proxy e.g. if you go to your host by IP instead of domain then Pi-hole is served out instead of any other sites hosted by the proxy. This is the '[default_server](http://nginx.org/en/docs/http/ngx_http_core_module.html#listen)' in nginx or ['_default_' virtual host](https://httpd.apache.org/docs/2.4/vhosts/examples.html#default) in Apache and is taken advantage of so any undefined ad domain can be directed to your webserver and get a 'blocked' response instead of ads.
  * You can still map other ports to Pi-hole port 80 using docker's port forwarding like this `-p 8080:80`, but again the ads won't render properly.  Changing the inner port 80 shouldn't be required unless you run docker host networking mode.
  * [Here is an example of running with jwilder/proxy](https://github.com/pi-hole/docker-pi-hole/blob/master/jwilder-proxy-example-doco.yml) (an nginx auto-configuring docker reverse proxy for docker) on my port 80 with Pi-hole on another port.  Pi-hole needs to be `DEFAULT_HOST` env in jwilder/proxy and you need to set the matching `VIRTUAL_HOST` for the Pi-hole's container.  Please read jwilder/proxy readme for more info if you have trouble.  I tested this basic example which is based off what I run.

## Docker tags and versioning

The primary docker tags / versions are explained in the following table.  [Click here to see the full list of tags](https://store.docker.com/community/images/pihole/pihole/tags) ([arm tags are here](https://store.docker.com/community/images/pihole/pihole/tags)), I also try to tag with the specific version of Pi-hole Core for version archival purposes, the web version that comes with the core releases should be in the [GitHub Release notes](https://github.com/pi-hole/docker-pi-hole/releases).

| tag                 | architecture | description                                                             | Dockerfile |
| ---                 | ------------ | -----------                                                             | ---------- |
| `latest`            | auto detect  | x86, arm, or arm64 container, docker auto detects your architecture.    | [Dockerfile](https://github.com/pi-hole/docker-pi-hole/blob/master/Dockerfile_amd64) |
| `v4.0.0-1`          | auto detect  | Versioned tags, if you want to pin against a specific version, use one of thesse |  |
| `v4.0.0-1_<arch>`   | based on tag | Specific architectures tags | |
| `dev`       | auto detect  | like latest tag, but for the development branch (pushed occasionally)   | |

### `pihole/pihole:latest` [![](https://images.microbadger.com/badges/image/pihole/pihole:latest.svg)](https://microbadger.com/images/pihole/pihole "Get your own image badge on microbadger.com") [![](https://images.microbadger.com/badges/version/pihole/pihole:latest.svg)](https://microbadger.com/images/pihole/pihole "Get your own version badge on microbadger.com") [![](https://images.microbadger.com/badges/version/pihole/pihole:latest.svg)](https://microbadger.com/images/pihole/pihole "Get your own version badge on microbadger.com")

This version of the docker aims to be as close to a standard Pi-hole installation by using the recommended base OS and the exact configs and scripts (minimally modified to get them working).  This enables fast updating when an update comes from Pi-hole.

https://hub.docker.com/r/pihole/pihole/tags/

## Upgrading, Persistence, and Customizations

The standard Pi-hole customization abilities apply to this docker, but with docker twists such as using docker volume mounts to map host stored file configurations over the container defaults.  Volumes are also important to persist the configuration in case you have removed the Pi-hole container which is a typical docker upgrade pattern.

### Upgrading / Reconfiguring

Do not attempt to upgrade (`pihole -up`) or reconfigure (`pihole -r`).  New images will be released for upgrades, upgrading by replacing your old container with a fresh upgraded image is the 'docker way'.  Long-living docker containers are not the docker way since they aim to be portable and reproducible, why not re-create them often!  Just to prove you can.

0. Read the release notes for both this Docker release and the Pi-hole release
    * This will help you avoid common problems due to any known issues with upgrading or newly required arguments or variables
    * We will try to put common break/fixes at the top of this readme too
1. Download the latest version of the image: `docker pull pihole/pihole`
2. Throw away your container: `docker rm -f pihole`
    * **Warning** When removing your pihole container you may be stuck without DNS until step 3; **docker pull** before **docker rm -f** to avoid DNS inturruption **OR** always have a fallback DNS server configured in DHCP to avoid this problem altogether.
    * If you care about your data (logs/customizations), make sure you have it volume-mapped or it will be deleted in this step.
3. Start your container with the newer base image: `docker run <args> pihole/pihole` (`<args>` being your preferred run volumes and env vars)

Why is this style of upgrading good?  A couple reasons: Everyone is starting from the same base image which has been tested to known it works.  No worrying about upgrading from A to B, B to C, or A to C is required when rolling out updates, it reducing complexity, and simply allows a 'fresh start' every time while preserving customizations with volumes.  Basically I'm encouraging [phoenix server](https://www.google.com/?q=phoenix+servers) principles for your containers.

To reconfigure Pi-hole you'll either need to use an existing container environment variables or if there is no a variable for what you need, use the web UI or CLI commands.

### Pi-hole features

Here are some relevant wiki pages from [Pi-hole's documentation](https://github.com/pi-hole/pi-hole/blob/master/README.md#get-help-or-connect-with-us-on-the-web).  The web interface or command line tools can be used to implement changes to pihole.

We install all pihole utilities so the the built in [pihole commands](https://discourse.pi-hole.net/t/the-pihole-command-with-examples/738) will work via `docker exec <container> <command>` like so:

* `docker exec pihole_container_name pihole updateGravity`
* `docker exec pihole_container_name pihole -w spclient.wg.spotify.com`
* `docker exec pihole_container_name pihole -wild example.com`

### Customizations

The webserver and DNS service inside the container can be customized if necessary.  Any configuration files you volume mount into `/etc/dnsmasq.d/` will be loaded by dnsmasq when the container starts or restarts or if you need to modify the Pi-hole config it is located at `/etc/dnsmasq.d/01-pihole.conf`.  The docker start scripts runs a config test prior to starting so it will tell you about any errors in the docker log.

Similarly for the webserver you can customize configs in /etc/lighttpd

### Systemd init script

As long as your docker system service auto starts on boot and you run your container with `--restart=unless-stopped` your container should always start on boot and restart on crashes.  If you prefer to have your docker container run as a systemd service instead, add the file [pihole.service](https://raw.githubusercontent.com/pi-hole/docker-pi-hole/master/pihole.service) to "/etc/systemd/system"; customize whatever your container name is and remove `--restart=unless-stopped` from your docker run.  Then after you have initially created the docker container using the docker run command above, you can control it with "systemctl start pihole" or "systemctl stop pihole" (instead of `docker start`/`docker stop`).  You can also enable it to auto-start on boot with "systemctl enable pihole" (as opposed to `--restart=unless-stopped` and making sure docker service auto-starts on boot).

NOTE:  After initial run you may need to manually stop the docker container with "docker stop pihole" before the systemctl can start controlling the container.

# User Feedback

Please report issues on the [GitHub project](https://github.com/pi-hole/docker-pi-hole) when you suspect something docker related.  Pi-hole or general docker questions are best answered on our [user forums](https://github.com/pi-hole/pi-hole/blob/master/README.md#get-help-or-connect-with-us-on-the-web).  Ping me (@diginc) on the forums if it's a docker container and you're not sure if it's docker related.<|MERGE_RESOLUTION|>--- conflicted
+++ resolved
@@ -30,47 +30,9 @@
 
 ## Running Pi-hole Docker
 
-<<<<<<< HEAD
 This container uses 2 popular ports, port 53 and port 80, so **may conflict with existing applications ports**.  If you have no other services or docker containers using port 53/80 (if you do, keep reading below for a reverse proxy example), the minimum arguments required to run this container are in the script [docker_run.sh](https://github.com/pi-hole/docker-pi-hole/blob/master/docker_run.sh)
 
 If you're using a RHEL based distrubution with an SELinux Enforcing policy add `:z` to line with volumes like so:
-=======
-This container uses 2 popular ports, port 53 and port 80, so **may conflict with existing applications ports**.  If you have no other services or docker containers using port 53/80 (if you do, keep reading below for a reverse proxy example), the minimum arguments required to run this container are in the script [docker_run.sh](https://github.com/pi-hole/docker-pi-hole/blob/master/docker_run.sh) or summarized here:
-
-```bash
-#!/bin/bash
-# Lookups may not work for VPN / tun0
-IP_LOOKUP="$(ip route get 8.8.8.8 | awk '{for(i=1;i<=NF;i++) if ($i=="src") print $(i+1)}')"
-IPv6_LOOKUP="$(ip -6 route get 2001:4860:4860::8888 | awk '{for(i=1;i<=NF;i++) if ($i=="src") print $(i+1)}')"
-
-# Just hard code these to your docker server's LAN IP if lookups aren't working
-IP="${IP:-$IP_LOOKUP}"  # use $IP, if set, otherwise IP_LOOKUP
-IPv6="${IPv6:-$IPv6_LOOKUP}"  # use $IPv6, if set, otherwise IP_LOOKUP
-
-# Default of directory you run this from, update to where ever.
-DOCKER_CONFIGS="$(pwd)"
-
-echo "### Make sure your IPs are correct, hard code ServerIP ENV VARs if necessary\nIP: ${IP}\nIPv6: ${IPv6}"
-
-# Default ports + daemonized docker container
-docker run -d \
-    --name pihole \
-    -p 53:53/tcp -p 53:53/udp \
-    -p 80:80 \
-    -p 443:443 \
-    --cap-add=NET_ADMIN \
-    -v "${DOCKER_CONFIGS}/pihole/:/etc/pihole/" \
-    -v "${DOCKER_CONFIGS}/dnsmasq.d/:/etc/dnsmasq.d/" \
-    -e ServerIP="${IP}" \
-    -e ServerIPv6="${IPv6}" \
-    --restart=unless-stopped \
-    --dns=127.0.0.1 --dns=1.1.1.1 \
-    pihole/pihole:latest
-
-echo -n "Your password for https://${IP}/admin/ is "
-docker logs pihole 2> /dev/null | grep 'password:'
-```
->>>>>>> 1c34c2a1
 
 ``` -v "${DOCKER_CONFIGS}/pihole/:/etc/pihole/:z" \
     -v "${DOCKER_CONFIGS}/dnsmasq.d/:/etc/dnsmasq.d/:z" \
