<<<<<<< HEAD
## Important Note to alpine / arm tag users:

**Debian is now the only supported base OS for `diginc/pi-hole`** to improve consistency and updates.  Alpine OS was dropped and ARM has moved to a new image/tag name.  The ARM Debian tag was removed from `diginc/pi-hole` but is still supported at its new image repository home,  [diginc/pi-hole-multiarch](https://hub.docker.com/r/diginc/pi-hole-multiarch/tags/) where it has both an `:debian_armhf` and `:debian_aarch64` version

=======
>>>>>>> f770df95
## Overview

A [Docker](https://www.docker.com/what-docker) project to make a lightweight x86 ~~and ARM~~ container with [Pi-hole](https://pi-hole.net) functionality.

1) Install docker for your [x86-64 system](https://www.docker.com/community-edition) or [ARMv6l/ARMv7 system](https://www.raspberrypi.org/blog/docker-comes-to-raspberry-pi/) using those links.
2) Use the appropriate tag (x86 can use default tag, ARM users need to use images from [diginc/pi-hole-multiarch:debian_armhf](https://store.docker.com/community/images/diginc/pi-hole-multiarch/tags)) in the below `docker run` command
3) Enjoy!

[![Build Status](https://api.travis-ci.org/diginc/docker-pi-hole.svg?branch=master)](https://travis-ci.org/diginc/docker-pi-hole) [![Docker Stars](https://img.shields.io/docker/stars/diginc/pi-hole.svg?maxAge=604800)](https://store.docker.com/community/images/diginc/pi-hole) [![Docker Pulls](https://img.shields.io/docker/pulls/diginc/pi-hole.svg?maxAge=604800)](https://store.docker.com/community/images/diginc/pi-hole)

[![Join the chat at https://gitter.im/diginc/docker-pi-hole](https://badges.gitter.im/diginc/docker-pi-hole.svg)](https://gitter.im/diginc/docker-pi-hole?utm_source=badge&utm_medium=badge&utm_campaign=pr-badge&utm_content=badge)

## Running Pi-Hole Docker

[DockerCloud](https://store.docker.com/community/images/diginc/pi-hole) automatically builds the latest docker-pi-hole changes into images which can easily be pulled and ran with a simple `docker run` command.  Changes and updates under development or testing can be found in the [dev tags](#development) section.

One crucial thing to know before starting is this container needs port 53 and port 80, two very popular ports that may conflict with existing applications.  If you have no other services or dockers using port 53/80 (if you do, keep reading below for a reverse proxy example), the minimum arguments required to run this container are in the script [docker_run.sh](https://github.com/diginc/docker-pi-hole/blob/master/docker_run.sh) or summarized here:

```
IP_LOOKUP="$(ip route get 8.8.8.8 | awk '{ print $NF; exit }')"  # May not work for VPN / tun0
IPv6_LOOKUP="$(ip -6 route get 2001:4860:4860::8888 | awk '{for(i=1;i<=NF;i++) if ($i=="src") print $(i+1)}')"  # May not work for VPN / tun0
IP="${IP:-$IP_LOOKUP}"  # use $IP, if set, otherwise IP_LOOKUP
IPv6="${IPv6:-$IPv6_LOOKUP}"  # use $IPv6, if set, otherwise IP_LOOKUP
DOCKER_CONFIGS="$(pwd)"  # Default of directory you run this from, update to where ever.

echo "### Make sure your IPs are correct, hard code ServerIP ENV VARs if necessary\nIP: ${IP}\nIPv6: ${IPv6}"
docker run -d \
    --name pihole \
<<<<<<< HEAD
    -p 53:53/tcp -p 53:53/udp -p 80:80 -p 443:443 \
=======
    -p 53:53/tcp -p 53:53/udp \
    -p 67:67/udp \
    -p 80:80 \
    -p 443:443 \
>>>>>>> f770df95
    -v "${DOCKER_CONFIGS}/pihole/:/etc/pihole/" \
    -v "${DOCKER_CONFIGS}/dnsmasq.d/:/etc/dnsmasq.d/" \
    -e ServerIP="${IP}" \
    -e ServerIPv6="${IPv6}" \
    --restart=unless-stopped \
    --cap-add=NET_ADMIN \
    diginc/pi-hole:latest

echo -n "Your password for https://${IP}/admin/ is "
docker logs pihole 2> /dev/null | grep 'password:'
```

<<<<<<< HEAD
Scripts that try to reach a blocked domain on port 443 will timeout because the domain is redirected to the docker host, while no service listens on port 443. Pages on the client will load very slowly on
sites doing this type of connection. Adding the port 443 forwarding to the container run results in a inmediate REJECT: the page will continue loading inmediately instead of waiting for the resource. An
alternative is instead of binding port 443 is blocking it by the firewall of the docker host, e.g. with `sudo ufw reject https`.

**This is just an example and might need changing.**  Volumes are stored in the directory `$DOCKER_CONFIGS` and aren't required but are recommended for persisting data across docker re-creations for updating images.  As mentioned on line 2, the auto `IP_LOOKUP` variable may not work for VPN tunnel interfaces.
=======
**This is just an example and might need changing.**  Volumes are stored in the directory `$DOCKER_CONFIGS` and are recommended for persisting data across docker re-creations for updating images.  As mentioned on line 2, the auto `IP_LOOKUP` variable may not work for VPN tunnel interfaces.

Two recently added ports to the `docker run` and `docker-compose` examples are port 67 and 443.  Port 67 is for users who wish to have Pi-hole run a DHCP server.  Port 443 is to provide a sinkhole for ads that use SSL.  Unline port 80, the Pi-hole blockpage is not advertised over 443/SSL instead docker forwards 443 to nothing, and this helps get a REJECT back to your browser fast, preventing slowdowns from SSL ads commonly seen in the past.  An alternative is instead of binding port 443 is blocking it by the firewall of the docker host, e.g. with `sudo ufw reject https`.
>>>>>>> f770df95

**Automatic Ad List Updates** - since the 3.0+ release, `cron` is baked into the container and will grab the newest versions of your lists and flush your logs.  **Set your TZ** environment variable to make sure the midnight log rotation syncs up with your timezone's midnight.

## Environment Variables

There are other environment variables if you want to customize various things inside the docker container:

| Docker Environment Var. | Description |
| ----------------------- | ----------- |
| `-e ServerIP=<Host's IP>`<br/> **Required** | Set to your server's external IP to block ads fully
| `-e ServerIPv6=<Host's IPv6>`<br/> *Required if using IPv6* | **If you have a v6 network** set to your server's external IPv6 to block IPv6 ads fully
| `-e TZ=<Timezone>`<br/> **Recommended** *Default: UTC* | Set your [timezone](https://en.wikipedia.org/wiki/List_of_tz_database_time_zones) to make sure logs rotate at local midnight instead of at UTC midnight.
| `-e WEBPASSWORD=<Admin password>`<br/> **Recommended** *Default: random* | http://pi.hole/admin password. Run `docker logs pihole \| grep random` to find your random pass.
| `-e DNS1=<IP>`<br/> *Optional* *Default: 8.8.8.8* | Primary upstream DNS provider, default is google DNS
| `-e DNS2=<IP>`<br/> *Optional* *Default: 8.8.4.4* | Secondary upstream DNS provider, default is google DNS, `no` if only one DNS should used
| `-e VIRTUAL_HOST=<Custom Hostname>`<br/> *Optional* *Default: $ServerIP*   | What your web server 'virtual host' is, accessing admin through this Hostname/IP allows you to make changes to the whitelist / blacklists in addition to the default 'http://pi.hole/admin/' address
| `-e IPv6=<True\|False>`<br/> *Optional* *Default: True* | For unraid compatibility, strips out all the IPv6 configuration from DNS/Web services when false.
| `-e INTERFACE=<NIC>`<br/> *Advanced/Optional* | The default works fine with our basic example docker run commands.  If you're trying to use DHCP with `--net host` mode then you may have to customize this or DNSMASQ_LISTENING.
| `-e DNSMASQ_LISTENING=<local\|all\|NIC>`<br/> *Advanced/Optional* | `local` listens on all local subnets, `all` permits listening on internet origin subnets in addition to local.
| `-e WEB_PORT=<PORT>`<br/> *Advanced/Optional* | **This will break the 'webpage blocked' functionality of pi-hole** however it may help advanced setups like those running synology or `--net=host` docker argument.  This guide explains how to restore webpage blocked functionality using a linux router DNAT rule: [Alternagtive Synology installation method](https://discourse.pi-hole.net/t/alternative-synology-installation-method/5454?u=diginc)

Here is a rundown of the other arguments passed into the example `docker run`:

| Docker Arguments | Description |
| ---------------- | ----------- |
| `-p 80:80`<br/>`-p 53:53/tcp -p 53:53/udp`<br/> **Recommended** | Ports to expose, the bare minimum ports required for pi-holes HTTP and DNS services
| `--restart=unless-stopped`<br/> **Recommended** | Automatically (re)start your Pi-hole on boot or in the event of a crash
| `-v /dir/for/pihole:/etc/pihole`<br/> **Recommended** | Volumes for your Pi-hole configs help persist changes across docker image updates
| `-v /dir/for/dnsmasq.d:/etc/dnsmasq.d`<br/> **Recommended** | Volumes for your dnsmasq configs help persist changes across docker image updates
| `--net=host`<br/> *Optional* | Alternative to `-p <port>:<port>` arguments (Cannot be used at same time as -p) if you don't run any other web application
| `--cap-add=NET_ADMIN`<br/> *Optional* | If you're forwarding port 67 you will also needs this for DHCP to work. (DHCP Reportedly works, I have not used however)

If you're a fan of [docker-compose](https://docs.docker.com/compose/install/) I have [example docker-compose.yml files](https://github.com/diginc/docker-pi-hole/blob/master/doco-example.yml) in github which I think are a nicer way to represent such long run commands.

## Tips and Tricks

* A good way to test things are working right is by loading this page: [http://pi.hole/admin/](http://pi.hole/admin/)
* [How do I set or reset the Web interface Password?](https://discourse.pi-hole.net/t/how-do-i-set-or-reset-the-web-interface-password/1328)
  * `docker exec pihole_container_name pihole -a -p supersecurepassword`
* Port conflicts?  Stop your server's existing DNS / Web services.
  * Ubuntu users especially may need to shut off dns on your docker server so it can run in the container on port 53
    * 17.04 and later should disable dnsmasq.
    * 17.10 should disable systemd-resolved service.  See this page: [How to disable systemd-resolved in Ubuntu](https://askubuntu.com/questions/907246/how-to-disable-systemd-resolved-in-ubuntu)
  * Don't forget to stop your services from auto-starting again after you reboot
* Port 80 is highly recommended because if you have another site/service using port 80 by default then the ads may not transform into blank ads correctly.  To make sure docker-pi-hole plays nicely with an existing webserver you run you'll probably need a reverse proxy webserver config if you don't have one already.  Pi-Hole must be the default web app on the proxy e.g. if you go to your host by IP instead of domain then pi-hole is served out instead of any other sites hosted by the proxy. This is the '[default_server](http://nginx.org/en/docs/http/ngx_http_core_module.html#listen)' in nginx or ['_default_' virtual host](https://httpd.apache.org/docs/2.4/vhosts/examples.html#default) in Apache and is taken advantage of so any undefined ad domain can be directed to your webserver and get a 'blocked' response instead of ads.
  * You can still map other ports to pi-hole port 80 using docker's port forwarding like this `-p 8080:80`, but again the ads won't render properly.  Changing the inner port 80 shouldn't be required unless you run docker host networking mode.
  * [Here is an example of running with jwilder/proxy](https://github.com/diginc/docker-pi-hole/blob/master/jwilder-proxy-example-doco.yml) (an nginx auto-configuring docker reverse proxy for docker) on my port 80 with Pi-hole on another port.  Pi-hole needs to be `DEFAULT_HOST` env in jwilder/proxy and you need to set the matching `VIRTUAL_HOST` for the Pi-hole's container.  Please read jwilder/proxy readme for more info if you have trouble.  I tested this basic example which is based off what I run.

## Docker tags and versioning

The primary docker tags / versions are explained in the following table.  [Click here to see the full list of x86 tags](https://store.docker.com/community/images/diginc/pi-hole/tags) ([arm tags are here](https://store.docker.com/community/images/diginc/pi-hole-multiarch/tags)), I also try to tag with the specific version of Pi-Hole Core for version archival purposes, the web version that comes with the core releases should be in the [GitHub Release notes](https://github.com/diginc/docker-pi-hole/releases).

| tag                 | architecture | description                                                             | Dockerfile |
| ---                 | ------------ | -----------                                                             | ---------- |
| `debian` / `latest` | x86          | Debian x86 image, container running lighttpd and dnsmasq                | [Dockerfile](https://github.com/diginc/docker-pi-hole/blob/master/debian.docker) |
| `alpine`            | x86          | **Deprecated release**                                                  | |

### `diginc/pi-hole:debian` [![](https://images.microbadger.com/badges/image/diginc/pi-hole:debian.svg)](https://microbadger.com/images/diginc/pi-hole "Get your own image badge on microbadger.com") [![](https://images.microbadger.com/badges/version/diginc/pi-hole:debian.svg)](https://microbadger.com/images/diginc/pi-hole "Get your own version badge on microbadger.com") [![](https://images.microbadger.com/badges/version/diginc/pi-hole:latest.svg)](https://microbadger.com/images/diginc/pi-hole "Get your own version badge on microbadger.com")

This version of the docker aims to be as close to a standard pi-hole installation by using the recommended base OS and the exact configs and scripts (minimally modified to get them working).  This enables fast updating when an update comes from pi-hole.

### `diginc/pi-hole-multiarch:debian_armhf` [![](https://images.microbadger.com/badges/image/diginc/pi-hole-multiarch:debian_armhf.svg)](https://microbadger.com/images/diginc/pi-hole-multiarch "Get your own image badge on microbadger.com")
Latest version of ARM-compatible pihole image

https://hub.docker.com/r/diginc/pi-hole-multiarch/tags/

### `diginc/pi-hole-multiarch:debian_aarch64` [![](https://images.microbadger.com/badges/image/diginc/pi-hole-multiarch:debian_aarch64.svg)](https://microbadger.com/images/diginc/pi-hole-multiarch "Get your own image badge on microbadger.com")
Latest version of ARM64-compatible pihole image

https://hub.docker.com/r/diginc/pi-hole-multiarch/tags/

## Upgrading, Persistence, and Customizations

The standard pi-hole customization abilities apply to this docker, but with docker twists such as using docker volume mounts to map host stored file configurations over the container defaults.  Volumes are also important to persist the configuration in case you have removed the pi-hole container which is a typical docker upgrade pattern.

### Upgrading

`pihole -up` is disabled.  Upgrade the docker way instead, please.  Long-living docker containers are not the docker way.

1. Download the latest version of the image: `docker pull diginc/pi-hole`
2. Throw away your container: `docker rm -f pihole`
  * **Warning** When removing your pihole container you may be stuck without DNS until step 3; **docker pull** before **docker rm -f** to avoid DNS inturruption **OR** always have a fallback DNS server configured in DHCP to avoid this problem altogether.
  * If you care about your data (logs/customizations), make sure you have it volume-mapped or it will be deleted in this step.
3. Start your container with the newer base image: `docker run <args> diginc/pi-hole` (`<args>` being your preferred run volumes and env vars)

Why is this style of upgrading good?  A couple reasons: Everyone is starting from the same base image which has been tested to know it works.  No worrying about upgrading from A to B, B to C, or A to C is required when rolling out updates, it reducing complexity, and simply allows a 'fresh start' every time while preserving customizations with volumes.  Basically I'm encouraging [phoenix servers](https://www.google.com/?q=phoenix+servers) principles for your containers.


### Pihole features

Here are some relevant wiki pages from [pi-hole's documentation](https://github.com/pi-hole/pi-hole/blob/master/README.md#get-help-or-connect-with-us-on-the-web).  The web interface or command line tools can be used to implement changes to pihole.

We install all pihole utilities so the the built in [pihole commands](https://discourse.pi-hole.net/t/the-pihole-command-with-examples/738) will work via `docker exec <container> <command>` like so:

* `docker exec pihole_container_name pihole updateGravity`
* `docker exec pihole_container_name pihole -w spclient.wg.spotify.com`
* `docker exec pihole_container_name pihole -wild example.com`

### Customizations

The webserver and DNS service inside the container can be customized if necessary.  Any configuration files you volume mount into `/etc/dnsmasq.d/` will be loaded by dnsmasq when the container starts or restarts or if you need to modify the pi-hole config it is located at `/etc/dnsmasq.d/01-pihole.conf`.  The docker start scripts runs a config test prior to starting so it will tell you about any errors in the docker log.

Similarly for the webserver you can customize configs in /etc/lighttpd (*:debian* tag).

### Systemd init script

As long as your docker system service auto starts on boot and you run your container with `--restart=unless-stopped` your container should always start on boot and restart on crashes.  If you prefer to have your docker container run as a systemd service instead, add the file [pihole.service](https://raw.githubusercontent.com/diginc/docker-pi-hole/master/pihole.service) to "/etc/systemd/system"; customize whatever your container name is and remove `--restart=unless-stopped` from your docker run.  Then after you have initially created the docker container using the docker run command above, you can control it with "systemctl start pihole" or "systemctl stop pihole" (instead of `docker start`/`docker stop`).  You can also enable it to auto-start on boot with "systemctl enable pihole" (as opposed to `--restart=unless-stopped` and making sure docker service auto-starts on boot).

NOTE:  After initial run you may need to manually stop the docker container with "docker stop pihole" before the systemctl can start controlling the container.

## Development

[![Build Status](https://api.travis-ci.org/diginc/docker-pi-hole.svg?branch=dev)](https://travis-ci.org/diginc/docker-pi-hole) If you plan on making a contribution please pull request to the dev branch.  I also build tags of the dev branch for bug fix testing after merges have been made:

| tag                 | architecture | description                                                             | Dockerfile |
| ---                 | ------------ | -----------                                                             | ---------- |
| `debian_dev`        | x86          | Debian x86 image, container running lighttpd and dnsmasq                | [Dockerfile](https://github.com/diginc/docker-pi-hole/blob/dev/debian.docker) |

# User Feedback

Please report issues on the [GitHub project](https://github.com/diginc/docker-pi-hole) when you suspect something docker related.  Pi-Hole questions are best answered on their [user forums](https://github.com/pi-hole/pi-hole/blob/master/README.md#get-help-or-connect-with-us-on-the-web).  Ping me (@diginc) on there if it's a docker and you're not sure if it's docker related.<|MERGE_RESOLUTION|>--- conflicted
+++ resolved
@@ -1,10 +1,3 @@
-<<<<<<< HEAD
-## Important Note to alpine / arm tag users:
-
-**Debian is now the only supported base OS for `diginc/pi-hole`** to improve consistency and updates.  Alpine OS was dropped and ARM has moved to a new image/tag name.  The ARM Debian tag was removed from `diginc/pi-hole` but is still supported at its new image repository home,  [diginc/pi-hole-multiarch](https://hub.docker.com/r/diginc/pi-hole-multiarch/tags/) where it has both an `:debian_armhf` and `:debian_aarch64` version
-
-=======
->>>>>>> f770df95
 ## Overview
 
 A [Docker](https://www.docker.com/what-docker) project to make a lightweight x86 ~~and ARM~~ container with [Pi-hole](https://pi-hole.net) functionality.
@@ -33,14 +26,10 @@
 echo "### Make sure your IPs are correct, hard code ServerIP ENV VARs if necessary\nIP: ${IP}\nIPv6: ${IPv6}"
 docker run -d \
     --name pihole \
-<<<<<<< HEAD
-    -p 53:53/tcp -p 53:53/udp -p 80:80 -p 443:443 \
-=======
     -p 53:53/tcp -p 53:53/udp \
     -p 67:67/udp \
     -p 80:80 \
     -p 443:443 \
->>>>>>> f770df95
     -v "${DOCKER_CONFIGS}/pihole/:/etc/pihole/" \
     -v "${DOCKER_CONFIGS}/dnsmasq.d/:/etc/dnsmasq.d/" \
     -e ServerIP="${IP}" \
@@ -53,17 +42,9 @@
 docker logs pihole 2> /dev/null | grep 'password:'
 ```
 
-<<<<<<< HEAD
-Scripts that try to reach a blocked domain on port 443 will timeout because the domain is redirected to the docker host, while no service listens on port 443. Pages on the client will load very slowly on
-sites doing this type of connection. Adding the port 443 forwarding to the container run results in a inmediate REJECT: the page will continue loading inmediately instead of waiting for the resource. An
-alternative is instead of binding port 443 is blocking it by the firewall of the docker host, e.g. with `sudo ufw reject https`.
-
-**This is just an example and might need changing.**  Volumes are stored in the directory `$DOCKER_CONFIGS` and aren't required but are recommended for persisting data across docker re-creations for updating images.  As mentioned on line 2, the auto `IP_LOOKUP` variable may not work for VPN tunnel interfaces.
-=======
 **This is just an example and might need changing.**  Volumes are stored in the directory `$DOCKER_CONFIGS` and are recommended for persisting data across docker re-creations for updating images.  As mentioned on line 2, the auto `IP_LOOKUP` variable may not work for VPN tunnel interfaces.
 
 Two recently added ports to the `docker run` and `docker-compose` examples are port 67 and 443.  Port 67 is for users who wish to have Pi-hole run a DHCP server.  Port 443 is to provide a sinkhole for ads that use SSL.  Unline port 80, the Pi-hole blockpage is not advertised over 443/SSL instead docker forwards 443 to nothing, and this helps get a REJECT back to your browser fast, preventing slowdowns from SSL ads commonly seen in the past.  An alternative is instead of binding port 443 is blocking it by the firewall of the docker host, e.g. with `sudo ufw reject https`.
->>>>>>> f770df95
 
 **Automatic Ad List Updates** - since the 3.0+ release, `cron` is baked into the container and will grab the newest versions of your lists and flush your logs.  **Set your TZ** environment variable to make sure the midnight log rotation syncs up with your timezone's midnight.
 
