--- conflicted
+++ resolved
@@ -211,14 +211,11 @@
 }
 
 test_framework_stubbing() {
-<<<<<<< HEAD
     if [ -n "$PYTEST" ] ; then 
 		echo ":::::: Tests are being ran - stub out ad list fetching and add a fake ad block"
 		sed -i 's/^gravity_spinup$/#gravity_spinup # DISABLED FOR PYTEST/g' "$(which gravity.sh)" 
 		echo 'testblock.pi-hole.local' >> /etc/pihole/blacklist.txt
 	fi
-=======
-    if [ -n "$PYTEST" ] ; then sed -i 's/^gravity_spinup$/#gravity_spinup # DISABLED FOR PYTEST/g' "$(which gravity.sh)"; fi;
 }
 
 docker_main() {
@@ -238,5 +235,4 @@
 
     gravity.sh # Finally lets update and be awesome.
     tail -F "${WEBLOGDIR}"/*.log /var/log/pihole.log
->>>>>>> dfd060cd
 }