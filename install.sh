--- conflicted
+++ resolved
@@ -56,26 +56,11 @@
 installLogLoc="${installLogLoc}"
 installPihole | tee "${tmpLog}"
 sed -i 's/readonly //g' /opt/pihole/webpage.sh
-<<<<<<< HEAD
-=======
 
-# Base pihole functions such as `pihole -up` are unsupported in docker. Replace them in the `pihole` file
-# First inject a new function to `pihole` file above the `helpFunc()` function
 sed -i $'s/helpFunc() {/unsupportedFunc() {\\\n  echo "Function not supported in Docker images"\\\n  exit 0\\\n}\\\n\\\nhelpFunc() {/g' /usr/local/bin/pihole
 # Replace references to `updatePiholeFunc` with new `unsupportedFunc`
 sed -i $'s/updatePiholeFunc;;/unsupportedFunc;;/g' /usr/local/bin/pihole
 
-if [[ "$TAG" == 'alpine' ]] ; then
-    cp /etc/.pihole/advanced/pihole.cron /etc/crontabs/pihole
-
-    # More chewing gum patching, post installPihole dnsmasq replacement seems to work probably due to dnsmasq uid missing
-    apk del dnsmasq && apk add dnsmasq-dnssec
-	
-    # Fix hostname bug on block page
-    sed -i "s/\$_SERVER\['SERVER_NAME'\]/\$_SERVER\['HTTP_HOST'\]/" /var/www/html/pihole/index.php
-fi
->>>>>>> b12f9198
- 
 mv "${tmpLog}" "${instalLogLoc}"
 touch /.piholeFirstBoot
 
