--- conflicted
+++ resolved
@@ -1,9 +1,9 @@
 #!/bin/bash -ex
 mkdir -p /etc/pihole/
-export CORE_TAG='development'
-export WEB_TAG='v3.1'
-export FTL_TAG='v2.11.1'
-export USE_DEVELOPMENT_BRANCHES=true
+export CORE_TAG='v3.2'
+export WEB_TAG='v3.2'
+export FTL_TAG='v2.12'
+export USE_DEVELOPMENT_BRANCHES=false
 
 #     Make pihole scripts fail searching for `systemctl`,
 # which fails pretty miserably in docker compared to `service`
@@ -90,12 +90,9 @@
     sed -i "s/\$_SERVER\['SERVER_NAME'\]/\$_SERVER\['HTTP_HOST'\]/" /var/www/html/pihole/index.php
 fi
  
-<<<<<<< HEAD
 mv "${tmpLog}" "${instalLogLoc}"
 touch /.piholeFirstBoot
 
-=======
->>>>>>> 80097285
 # Fix dnsmasq in docker
 grep -q '^user=root' || echo -e '\nuser=root' >> /etc/dnsmasq.conf 
 echo 'Docker install successful'